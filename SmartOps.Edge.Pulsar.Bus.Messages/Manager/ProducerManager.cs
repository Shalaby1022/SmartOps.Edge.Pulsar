--- conflicted
+++ resolved
@@ -64,13 +64,8 @@
             {
                 TopicName = t,
                 EnableBatching = true,
-<<<<<<< HEAD
-                BatchingMaxMessages = 5000,
-                BatchingMaxDelayMs = 5
-=======
                 BatchingMaxMessages = 100,
                 BatchingMaxDelayMs = 500
->>>>>>> 0bad24ee
             }));
 
             var data = Encoding.UTF8.GetBytes(message);
@@ -128,11 +123,11 @@
                         await producer.Send(data);
                     }
                     sent = true;
-<<<<<<< HEAD
+
                     //Console.WriteLine($"[PublishBatchAsync] Sent message: {msg}");
-=======
+
                     Console.WriteLine($"[PublishBatchAsync] Sent message: {msg}");
->>>>>>> 0bad24ee
+
                     Console.Out.Flush();
                 }
                 catch (Exception ex)
