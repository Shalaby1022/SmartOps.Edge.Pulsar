﻿using Microsoft.Extensions.DependencyInjection;
using SmartOps.Edge.Pulsar.BaseClasses.Contracts;
using SmartOps.Edge.Pulsar.BaseClasses.Models;
using SmartOps.Edge.Pulsar.Messages.Manager;
using DotPulsar;
using DotPulsar.Extensions;
using System.Text;

namespace ConsolePulsarTest
{
	public class Program
	{
		static async Task Main(string[] args)
		{
			#region ServiceRegistration
			var serviceCollection = new ServiceCollection();
			serviceCollection.AddHttpClient();
			serviceCollection.AddSingleton<ITopicManager, TopicManager>();
<<<<<<< HEAD
			serviceCollection.AddSingleton<IProducerManager, PulsarProducerManager>();

=======
			serviceCollection.AddSingleton<IConsumersManager>(provider =>
				new ConsumerManager(
					null,
					SubscriptionType.Shared,
					messagePrefetchCount: 500)); // New: Set prefetch count
>>>>>>> 77859ae2

			var serviceProvider = serviceCollection.BuildServiceProvider();
			using var scope = serviceProvider.CreateScope();
			var topicManager = scope.ServiceProvider.GetRequiredService<ITopicManager>();
			var consumerManager = scope.ServiceProvider.GetRequiredService<IConsumersManager>();
			#endregion

			// Test Case 1: Create a new topic with minimal configuration
			Console.WriteLine("Test Case 1: Create new topic with minimal config");
			var topicData1 = new CreateTopicData("pulsar://localhost:6650", "test-topic-1")
			{
				NumPartitions = 1
			};
			var response1 = await topicManager.CreateTopic(topicData1);
			PrintResponse(response1);

			// Test Case 2: Attempt to recreate the same topic
			Console.WriteLine("\nTest Case 2: Attempt to recreate existing topic");
			var topicData2 = new CreateTopicData("pulsar://localhost:6650", "test-topic-1")
			{
				NumPartitions = 1
			};
			var response2 = await topicManager.CreateTopic(topicData2);
			PrintResponse(response2);

			// Test Case 3: Create topic with full configuration
			Console.WriteLine("\nTest Case 3: Create topic with full configuration");
			var topicData3 = new CreateTopicData("pulsar://localhost:6650", "test-topic-2")
			{
				NumPartitions = 3,
				RetentionMins = "86400000",
				RetentionSizeMB = 1024,
				ReplicationFactor = 2
			};
			var response3 = await topicManager.CreateTopic(topicData3);
			PrintResponse(response3);

			// Test Case 4: Test error handling with invalid input (negative partitions)
			Console.WriteLine("\nTest Case 4: Test error handling with invalid input (negative partitions)");
			try
			{
				var topicData4 = new CreateTopicData("pulsar://localhost:6650", "test-topic-3")
				{
					NumPartitions = -1
				};
				var response4 = await topicManager.CreateTopic(topicData4);
				PrintResponse(response4);
			}
			catch (ArgumentException ex)
			{
				Console.WriteLine($"Expected error: {ex.Message}");
			}

			// Test Case 5: Produce and consume with enhanced features
			Console.WriteLine("\nTest Case 5: Produce and consume with enhanced features");
			try
			{
				var consumerData = new ConsumerData { SubscriptionName = "TestSubscription" };
				consumerManager.ConnectConsumer(consumerData, (c, e) => Console.WriteLine($"[ERROR] Consumer error: {e.Message}"));

				// Produce multiple messages
				await using var client = PulsarClient.Builder()
					.ServiceUrl(new Uri("pulsar://localhost:6650"))
					.Build();
				await using var producer = client.NewProducer(Schema.ByteArray)
					.Topic("persistent://public/default/test-topic-1")
					.Create();
				await producer.Send(Encoding.UTF8.GetBytes("Message 1: Success"));
				await producer.Send(Encoding.UTF8.GetBytes("Message 2: Retry"));
				await producer.Send(Encoding.UTF8.GetBytes("Message 3: Fail"));
				Console.WriteLine("[INFO] Produced 3 messages to persistent://public/default/test-topic-1");
				await Task.Delay(2000); // Ensure messages are available

				// Consume with enhanced logic
				var cts = new CancellationTokenSource(TimeSpan.FromSeconds(20));
				int messageCount = 0;
				await consumerManager.SubscribeAsync("persistent://public/default/test-topic-1",
					async msg =>
					{
						if (string.IsNullOrEmpty(msg.ExceptionMessage))
						{
							messageCount++;
							Console.WriteLine($"Received: {msg.Data} (Timestamp: {msg.UnixTimeStampMs})");

							if (msg.Data.Contains("Success"))
							{
								await consumerManager.AcknowledgeAsync(new List<MessageId> { msg.MessageId });
							}
							else if (msg.Data.Contains("Retry"))
							{
								await consumerManager.RedeliverUnacknowledgedMessagesAsync(new List<MessageId> { msg.MessageId });
							}
							else if (msg.Data.Contains("Fail"))
							{
								// Don’t ack; redeliver all unacknowledged later
							}

							if (messageCount >= 3)
							{
								await consumerManager.RedeliverAllUnacknowledgedMessagesAsync();
								cts.Cancel();
							}
						}
						else
						{
							Console.WriteLine($"Error: {msg.ExceptionMessage} (Code: {msg.ErrorCode})");
						}
					}, cts.Token);

				Console.WriteLine("Message consumption test completed.");
			}
			catch (Exception ex)
			{
				Console.WriteLine($"Test Case 5 failed: {ex.Message}");
			}

			// Dispose async
<<<<<<< HEAD
			// if (topicManager is IAsyncDisposable asyncDisposable)
			// {
			// 	await asyncDisposable.DisposeAsync();
			// }
			// Test Case 5: Produce a message to an existing topic
			Console.WriteLine("\nTest Case 5: Produce message to 'test-topic-1'");
			var producerManager = scope.ServiceProvider.GetRequiredService<IProducerManager>();

			var producerData = new ProducerData
			{
				ServiceUrl = "pulsar://localhost:6650",
				TopicName = "test-topic-1",
				ProducerName = "console-test-producer",
				MaxPendingMessages = 1000,
				SendTimeoutMs = 30000,
				EnableBatching = true
			};

			// Connect the producer
			await producerManager.ConnectProducer(producerData);

			// Publish a message
			var messageToSend = "Hello from ConsolePulsarTest!";
			await producerManager.PublishAsync("test-topic-1", messageToSend, correlationId: Guid.NewGuid().ToString());
			while (true)
			{
				Console.WriteLine("Producer is alive...");
				await Task.Delay(5000); // Keeps the app/process running
=======
			if (topicManager is IAsyncDisposable asyncDisposableTopic)
			{
				await asyncDisposableTopic.DisposeAsync();
>>>>>>> 77859ae2
			}
			await consumerManager.DisposeAsync();

			Console.WriteLine("Press any key to exit.");
			Console.ReadKey();
		}

		static void PrintResponse(BaseResponse response)
		{
			Console.WriteLine(response.IsSuccess
				? $"Success: {response.Message}"
				: $"Failed: {response.Message} (Code: {response.ErrorCode})");
		}
	}
}<|MERGE_RESOLUTION|>--- conflicted
+++ resolved
@@ -16,17 +16,12 @@
 			var serviceCollection = new ServiceCollection();
 			serviceCollection.AddHttpClient();
 			serviceCollection.AddSingleton<ITopicManager, TopicManager>();
-<<<<<<< HEAD
 			serviceCollection.AddSingleton<IProducerManager, PulsarProducerManager>();
-
-=======
 			serviceCollection.AddSingleton<IConsumersManager>(provider =>
 				new ConsumerManager(
 					null,
 					SubscriptionType.Shared,
 					messagePrefetchCount: 500)); // New: Set prefetch count
->>>>>>> 77859ae2
-
 			var serviceProvider = serviceCollection.BuildServiceProvider();
 			using var scope = serviceProvider.CreateScope();
 			var topicManager = scope.ServiceProvider.GetRequiredService<ITopicManager>();
@@ -143,7 +138,6 @@
 			}
 
 			// Dispose async
-<<<<<<< HEAD
 			// if (topicManager is IAsyncDisposable asyncDisposable)
 			// {
 			// 	await asyncDisposable.DisposeAsync();
@@ -172,11 +166,9 @@
 			{
 				Console.WriteLine("Producer is alive...");
 				await Task.Delay(5000); // Keeps the app/process running
-=======
 			if (topicManager is IAsyncDisposable asyncDisposableTopic)
 			{
 				await asyncDisposableTopic.DisposeAsync();
->>>>>>> 77859ae2
 			}
 			await consumerManager.DisposeAsync();
 
