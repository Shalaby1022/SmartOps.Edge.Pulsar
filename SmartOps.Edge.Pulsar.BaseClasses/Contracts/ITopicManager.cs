--- conflicted
+++ resolved
@@ -16,10 +16,5 @@
 		/// The task result contains a <see cref="BaseResponse"/> indicating the outcome.
 		/// </returns>
 		Task<BaseResponse> CreateTopic(CreateTopicData topicData);
-<<<<<<< HEAD
-
-
-=======
->>>>>>> 0bad24ee
 	}
 }
